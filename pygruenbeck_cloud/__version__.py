"""pygruenbeck_cloud version."""

<<<<<<< HEAD
__version__ = "1.0.0-beta"  # pragma: no cover
=======
__version__ = "0.2.0"  # pragma: no cover
>>>>>>> dceaae04
<|MERGE_RESOLUTION|>--- conflicted
+++ resolved
@@ -1,7 +1,3 @@
 """pygruenbeck_cloud version."""
 
-<<<<<<< HEAD
 __version__ = "1.0.0-beta"  # pragma: no cover
-=======
-__version__ = "0.2.0"  # pragma: no cover
->>>>>>> dceaae04
